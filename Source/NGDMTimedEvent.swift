--- conflicted
+++ resolved
@@ -183,16 +183,12 @@
             return (audioVisual != nil && !isType(.clipShare))
             
         case .clipShare:
-<<<<<<< HEAD
-            return (experience != nil && experience!.isType(.clipShare))
-=======
             if audioVisual != nil && audioVisual!.isSubtype(.shareableClip) {
                 return true
             }
             
             // Support legacy method of denoting clipshare experience
             return experience != nil && experience!.id.contains("clipshare")
->>>>>>> 57fcbedd
             
         case .gallery:
             return (gallery != nil)
